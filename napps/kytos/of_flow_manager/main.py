--- conflicted
+++ resolved
@@ -2,13 +2,8 @@
 
 import json
 
-<<<<<<< HEAD
+from flask import request
 from kytos.core import KytosEvent, KytosNApp, log
-=======
-from flask import request
-from kytos.core import log
-from kytos.core.events import KytosEvent
->>>>>>> fd96e471
 from kytos.core.flow import Flow
 from pyof.v0x01.controller2switch.flow_mod import FlowModCommand
 
